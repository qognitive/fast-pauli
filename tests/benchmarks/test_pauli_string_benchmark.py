"""Test pauli c++ objects against python implementations."""

import itertools as it
from typing import Callable

import numpy as np
import pytest

import fast_pauli as fp
import fast_pauli.pypauli as pp
from tests.conftest import (
    QUBITS_TO_BENCHMARK,
    SAMPLE_STRINGS_LIMIT,
    resolve_parameter_repr,
)

N_STATES_TO_BENCHMARK = [16, 128, 1024]


@pytest.fixture
def prepared_paulis(
    pauli_strings_with_size: Callable,
    pauli_class: type[fp.PauliString] | type[pp.PauliString],
    qubits: int,
<<<<<<< HEAD
) -> None:
    """Benchmark algorithm for sparse representation of pauli string.

    Parametrized test case to run the benchmark across
    all Pauli strings of given length for given PauliString class.
    """
    n_strings_limit = 128 if qubits > 4 else None
    prepared_paulis = pauli_strings_with_size(qubits, n_strings_limit)

    if "pypauli" not in composer_func.__module__:  # check if it's c++ wrapper
        prepared_paulis = [[fp.Pauli(c) for c in pstr] for pstr in prepared_paulis]

    benchmark(benchmark_sparse_composer, paulis=prepared_paulis, composer=composer_func)
=======
) -> list:
    """Fixture to provide initialized Pauli strings for testing."""
    return list(
        map(
            lambda s: pauli_class(s),
            pauli_strings_with_size(qubits, limit=SAMPLE_STRINGS_LIMIT),
        )
    )
>>>>>>> d6532f94


def benchmark_dense_conversion(paulis: list) -> None:
    """Benchmark dense conversion."""
    for p in paulis:
        dense_repr = p.to_tensor()  # noqa: F841


@pytest.mark.parametrize(
    "qubits,pauli_class,",
    it.chain(
        [(q, fp.PauliString) for q in QUBITS_TO_BENCHMARK],
        [(q, pp.PauliString) for q in QUBITS_TO_BENCHMARK],
    ),
    ids=resolve_parameter_repr,
)
def test_dense_conversion_n_qubits(
    benchmark: Callable,
    prepared_paulis: list,
    pauli_class: type[fp.PauliString] | type[pp.PauliString],
    qubits: int,
) -> None:
    """Benchmark dense conversion.

    Parametrized test case to run the benchmark across
    all Pauli strings of given length for given PauliString class.
    """
    benchmark(benchmark_dense_conversion, paulis=prepared_paulis)


def benchmark_apply(paulis: list, states: list) -> None:
    """Benchmark apply method."""
    for p, psi in zip(paulis, states):
        result = p.apply(psi)  # noqa: F841


@pytest.mark.parametrize(
    "qubits,pauli_class,",
    it.chain(
        [(q, fp.PauliString) for q in QUBITS_TO_BENCHMARK],
        [(q, pp.PauliString) for q in QUBITS_TO_BENCHMARK],
    ),
    ids=resolve_parameter_repr,
)
def test_apply_n_qubits(
    benchmark: Callable,
    prepared_paulis: list,
    generate_random_complex: Callable,
    pauli_class: type[fp.PauliString] | type[pp.PauliString],
    qubits: int,
) -> None:
    """Benchmark PauliString multiplication with provided state vector.

    Parametrized test case to run the benchmark across
    all Pauli strings of given length for given PauliString class.
    """
    n_dims = 1 << qubits
    prepared_states = [
        generate_random_complex(n_dims) for _ in range(len(prepared_paulis))
    ]

    benchmark(benchmark_apply, paulis=prepared_paulis, states=prepared_states)


@pytest.mark.parametrize(
    "qubits,states,pauli_class,",
    it.chain(
        [
            (q, n, fp.PauliString)
            for q in QUBITS_TO_BENCHMARK
            for n in N_STATES_TO_BENCHMARK
        ],
        [
            (q, n, pp.PauliString)
            for q in QUBITS_TO_BENCHMARK
            for n in N_STATES_TO_BENCHMARK
        ],
    ),
    ids=resolve_parameter_repr,
)
def test_apply_batch_n_qubits_n_states(
    benchmark: Callable,
    prepared_paulis: list,
    generate_random_complex: Callable,
    pauli_class: type[fp.PauliString] | type[pp.PauliString],
    qubits: int,
    states: int,
) -> None:
    """Benchmark PauliString multiplication with provided set of state vectors.

    Parametrized test case to run the benchmark across
    all Pauli strings of given length for given PauliString class.
    """
    n_dims = 1 << qubits
    prepared_states = [
        generate_random_complex(n_dims, states) for _ in range(len(prepared_paulis))
    ]

    benchmark(benchmark_apply, paulis=prepared_paulis, states=prepared_states)


def benchmark_expectation_value(paulis: list, states: list) -> None:
    """Benchmark expectation_value method."""
    for p, psi in zip(paulis, states):
        result = p.expectation_value(psi)  # noqa: F841


@pytest.mark.parametrize(
    "qubits,pauli_class,",
    it.chain(
        [(q, fp.PauliString) for q in QUBITS_TO_BENCHMARK],
        [(q, pp.PauliString) for q in QUBITS_TO_BENCHMARK],
    ),
    ids=resolve_parameter_repr,
)
def test_expectation_value_n_qubits(
    benchmark: Callable,
    prepared_paulis: list,
    generate_random_complex: Callable,
    pauli_class: type[fp.PauliString] | type[pp.PauliString],
    qubits: int,
) -> None:
    """Benchmark PauliString expectation_value with provided state vector."""
    n_dims = 1 << qubits
    prepared_states = [
        generate_random_complex(n_dims) for _ in range(len(prepared_paulis))
    ]

    benchmark(
        benchmark_expectation_value, paulis=prepared_paulis, states=prepared_states
    )


@pytest.mark.parametrize(
    "qubits,states,pauli_class,",
    it.chain(
        [
            (q, n, fp.PauliString)
            for q in QUBITS_TO_BENCHMARK
            for n in N_STATES_TO_BENCHMARK
        ],
        [
            (q, n, pp.PauliString)
            for q in QUBITS_TO_BENCHMARK
            for n in N_STATES_TO_BENCHMARK
        ],
    ),
    ids=resolve_parameter_repr,
)
def test_expectation_value_batch_n_qubits_n_states(
    benchmark: Callable,
    prepared_paulis: list,
    generate_random_complex: Callable,
    pauli_class: type[fp.PauliString] | type[pp.PauliString],
    qubits: int,
    states: int,
) -> None:
    """Benchmark PauliString expectation_value with provided set of state vectors."""
    n_dims = 1 << qubits
    prepared_states = [
        generate_random_complex(n_dims, states) for _ in range(len(prepared_paulis))
    ]

    benchmark(
        benchmark_expectation_value, paulis=prepared_paulis, states=prepared_states
    )


def benchmark_matmul(left_paulis: list, right_paulis: list) -> None:
    """Benchmark PauliString multiplication."""
    for lp, rp in zip(left_paulis, right_paulis):
        phase, p_str = lp @ rp  # noqa: F841


@pytest.mark.parametrize(
    "qubits,pauli_class,",
    it.chain(
        [(q, fp.PauliString) for q in QUBITS_TO_BENCHMARK],
        [(q, pp.PauliString) for q in QUBITS_TO_BENCHMARK],
    ),
    ids=resolve_parameter_repr,
)
def test_multiplication_n_qubits(
    benchmark: Callable,
    prepared_paulis: list,
    pauli_class: type[fp.PauliString] | type[pp.PauliString],
    qubits: int,
) -> None:
    """Benchmark matrix multiplication of PauliStrings.

    Parametrized test case to run the benchmark across
    all Pauli strings of given length for given PauliString class.
    """
    left_paulis, right_paulis = np.array_split(prepared_paulis, 2)

    benchmark(benchmark_matmul, left_paulis=left_paulis, right_paulis=right_paulis)


def benchmark_arithmetic(left_paulis: list, right_paulis: list) -> None:
    """Benchmark PauliString arithmetic."""
    for lp, rp in zip(left_paulis, right_paulis):
        p_op1 = lp + rp  # noqa: F841
        p_op2 = rp - lp  # noqa: F841


@pytest.mark.parametrize(
    "qubits,pauli_class,",
    it.chain(
        [(q, fp.PauliString) for q in QUBITS_TO_BENCHMARK],
        [(q, pp.PauliString) for q in QUBITS_TO_BENCHMARK],
    ),
    ids=resolve_parameter_repr,
)
def test_arithmetic_n_qubits(
    benchmark: Callable,
    prepared_paulis: list,
    pauli_class: type[fp.PauliString] | type[pp.PauliString],
    qubits: int,
) -> None:
    """Benchmark addition and subtraction of PauliStrings.

    Parametrized test case to run the benchmark across
    all Pauli strings of given length for given PauliString class.
    """
    left_paulis, right_paulis = np.array_split(prepared_paulis, 2)

    benchmark(benchmark_arithmetic, left_paulis=left_paulis, right_paulis=right_paulis)


def benchmark_sparse_composer(paulis: list, composer: Callable) -> None:
    """Benchmark algorithm for sparse representation of pauli string."""
    for ps in paulis:
        cols, vals = composer(ps)  # noqa: F841


@pytest.mark.skip(
    reason="currently std::vector conversion on c++ side "
    "takes majority of time -> results are not representative"
)
@pytest.mark.parametrize(
    "qubits,composer_func,",
    it.chain(
        [(q, fp.helpers.pauli_string_sparse_repr) for q in QUBITS_TO_BENCHMARK],
        [(q, pp.pauli_string.compose_sparse_pauli) for q in QUBITS_TO_BENCHMARK],
    ),
    ids=resolve_parameter_repr,
)
def test_string_sparse_composer_n_qubits(
    benchmark: Callable,
    pauli_strings_with_size: Callable,
    composer_func: Callable,
    qubits: int,
) -> None:
    """Benchmark algorithm for sparse representation of pauli string.

    Parametrized test case to run the benchmark across
    all Pauli strings of given length for given PauliString class.
    """
    prepared_paulis: list = pauli_strings_with_size(qubits, limit=SAMPLE_STRINGS_LIMIT)
    if "pypauli" not in composer_func.__module__:  # check if it's c++ wrapper
        prepared_paulis = [[fp.Pauli(c) for c in s] for s in prepared_paulis]

    benchmark(benchmark_sparse_composer, paulis=prepared_paulis, composer=composer_func)


if __name__ == "__main__":
    pytest.main()<|MERGE_RESOLUTION|>--- conflicted
+++ resolved
@@ -22,21 +22,6 @@
     pauli_strings_with_size: Callable,
     pauli_class: type[fp.PauliString] | type[pp.PauliString],
     qubits: int,
-<<<<<<< HEAD
-) -> None:
-    """Benchmark algorithm for sparse representation of pauli string.
-
-    Parametrized test case to run the benchmark across
-    all Pauli strings of given length for given PauliString class.
-    """
-    n_strings_limit = 128 if qubits > 4 else None
-    prepared_paulis = pauli_strings_with_size(qubits, n_strings_limit)
-
-    if "pypauli" not in composer_func.__module__:  # check if it's c++ wrapper
-        prepared_paulis = [[fp.Pauli(c) for c in pstr] for pstr in prepared_paulis]
-
-    benchmark(benchmark_sparse_composer, paulis=prepared_paulis, composer=composer_func)
-=======
 ) -> list:
     """Fixture to provide initialized Pauli strings for testing."""
     return list(
@@ -45,7 +30,6 @@
             pauli_strings_with_size(qubits, limit=SAMPLE_STRINGS_LIMIT),
         )
     )
->>>>>>> d6532f94
 
 
 def benchmark_dense_conversion(paulis: list) -> None:
