--- conflicted
+++ resolved
@@ -14,320 +14,6 @@
 Python Bindings for PauliOp
 */
 
-<<<<<<< HEAD
-NB_MODULE(_fast_pauli, m) {
-  // TODO init default threading behavior for the module
-  // TODO give up GIL when calling into long-running C++ code
-  using float_type = double;
-  using cfloat_t = std::complex<float_type>;
-
-  nb::class_<fp::Pauli>(m, "Pauli")
-      // Constructors
-      .def(nb::init<>())
-      .def(nb::init<int const>(), "code"_a)
-      .def(nb::init<char const>(), "symbol"_a)
-
-      // Methods
-      .def(
-          "__mult__",
-          [](fp::Pauli const &self, fp::Pauli const &rhs) {
-            return self * rhs;
-          },
-          nb::is_operator())
-      // TODO have this return numpy
-      .def("to_tensor", &fp::Pauli::to_tensor<float_type>)
-      .def("multiply", [](fp::Pauli const &self,
-                          fp::Pauli const &rhs) { return self * rhs; })
-      .def("__str__",
-           [](fp::Pauli const &self) { return fmt::format("{}", self); });
-
-  //
-  //
-  //
-
-  nb::class_<fp::PauliString>(m, "PauliString")
-      // Constructors
-      .def(nb::init<>())
-      .def(nb::init<std::string const &>(), "string"_a)
-      .def(nb::init<std::vector<fp::Pauli> &>(), "paulis"_a)
-
-      //
-      .def("__str__",
-           [](fp::PauliString const &self) { return fmt::format("{}", self); })
-
-      // Properties
-      .def_prop_ro("n_qubits", &fp::PauliString::n_qubits)
-      .def_prop_ro("dim", &fp::PauliString::dim)
-      .def_prop_ro("weight",
-                   [](fp::PauliString const &self) { return self.weight; })
-      // Methods
-      .def(
-          "apply",
-          [](fp::PauliString const &self, nb::ndarray<cfloat_t> states,
-             cfloat_t c) {
-            // TODO handle the non-transposed case since that's likely the most
-            // common
-
-            if (states.ndim() == 1) {
-              // TODO lots of duplicate code here
-              // TODO we can do better with this, right now it takes a 1D array
-              // and returns a 2D one which isn't very intuitive
-              // clang-format off
-               auto states_mdspan = ndarray_to_mdspan<cfloat_t, 1>(states);
-               auto new_states = owning_ndarray_like_mdspan<cfloat_t, 1>(states_mdspan);
-               auto new_states_mdspan = std::mdspan(new_states.data(), new_states.size());
-               // TODO refactor PauliString::apply to match the apply_batch interface (i.e. no output and everything is an mdspan)
-               self.apply(new_states_mdspan, states_mdspan);
-              // clang-format on
-              return new_states;
-
-            } else if (states.ndim() == 2) {
-              // clang-format off
-               auto states_mdspan = ndarray_to_mdspan<cfloat_t, 2>(states);
-               auto new_states = owning_ndarray_like_mdspan<cfloat_t, 2>(states_mdspan);
-               auto new_states_mdspan = ndarray_to_mdspan<cfloat_t, 2>(new_states);
-               self.apply_batch(new_states_mdspan, states_mdspan, c);
-              // clang-format on
-              return new_states;
-            } else {
-              throw std::invalid_argument(fmt::format(
-                  "apply: expected 1 or 2 dimensions, got {}", states.ndim()));
-            }
-          },
-          "states"_a, "coeff"_a = cfloat_t{1.0})
-      .def(
-          // TODO we should handle when users pass a single state (i.e. a 1D
-          // array here)
-          "expectation_value",
-          [](fp::PauliString const &self, nb::ndarray<cfloat_t> states,
-             cfloat_t c) {
-            if (states.ndim() == 1) {
-              auto states_mdspan = ndarray_to_mdspan<cfloat_t, 1>(states);
-              auto states_mdspan_2d = std::mdspan(states_mdspan.data_handle(),
-                                                  states_mdspan.extent(0), 1);
-              std::array<size_t, 1> out_shape = {1};
-              auto expected_vals_out =
-                  owning_ndarray_from_shape<cfloat_t, 1>(out_shape);
-              auto expected_vals_out_mdspan =
-                  std::mdspan(expected_vals_out.data(), 1);
-
-              self.expectation_value(expected_vals_out_mdspan, states_mdspan_2d,
-                                     c);
-
-              return expected_vals_out;
-            } else if (states.ndim() == 2) {
-              auto states_mdspan = ndarray_to_mdspan<cfloat_t, 2>(states);
-              std::array<size_t, 1> out_shape = {states_mdspan.extent(1)};
-              auto expected_vals_out =
-                  owning_ndarray_from_shape<cfloat_t, 1>(out_shape);
-              auto expected_vals_out_mdspan =
-                  ndarray_to_mdspan<cfloat_t, 1>(expected_vals_out);
-
-              self.expectation_value(expected_vals_out_mdspan, states_mdspan,
-                                     c);
-
-              return expected_vals_out;
-            } else {
-              throw std::invalid_argument(fmt::format(
-                  "expectation_value: expected 1 or 2 dimensions, got {}",
-                  states.ndim()));
-            }
-          },
-          "states"_a, "coeff"_a = cfloat_t{1.0})
-      // TODO return numpy array
-      .def("to_tensor",
-           [](fp::PauliString const &self) {
-             return self.get_dense_repr<float_type>();
-           })
-
-      //
-      ;
-
-  //
-  nb::class_<fp::PauliOp<float_type>>(m, "PauliOp")
-      // Constructors
-      .def(nb::init<>())
-      .def(nb::init<std::vector<std::string> const &>(), "pauli_strings"_a)
-      .def(nb::init<std::vector<fp::PauliString>>())
-      .def("__init__",
-           [](fp::PauliOp<float_type> *new_obj,
-              std::vector<fp::PauliString> const &pauli_strings,
-              nb::ndarray<cfloat_t> coeffs) {
-             auto [coeffs_vec, _] = ndarray_to_raw<cfloat_t, 1>(coeffs);
-             new (new_obj) fp::PauliOp<float_type>(coeffs_vec, pauli_strings);
-           })
-      .def("__init__",
-           [](fp::PauliOp<float_type> *new_obj,
-              std::vector<cfloat_t> coeffs_vec,
-              std::vector<fp::PauliString> const &pauli_strings) {
-             new (new_obj) fp::PauliOp<float_type>(coeffs_vec, pauli_strings);
-           })
-      .def("__init__",
-           [](fp::PauliOp<float_type> *new_obj,
-              std::vector<cfloat_t> coeffs_vec,
-              std::vector<std::string> const &pauli_strings) {
-             new (new_obj) fp::PauliOp<float_type>(coeffs_vec, pauli_strings);
-           })
-      .def("__init__",
-           [](fp::PauliOp<float_type> *new_obj,
-              std::vector<cfloat_t> coeffs_vec,
-              std::vector<std::string> const &strings) {
-             std::vector<fp::PauliString> pauli_strings;
-             std::transform(strings.begin(), strings.end(),
-                            std::back_inserter(pauli_strings),
-                            [](std::string const &pauli) {
-                              return fp::PauliString(pauli);
-                            });
-             new (new_obj) fp::PauliOp<float_type>(coeffs_vec, pauli_strings);
-           })
-
-      // Getters
-      .def_prop_ro("dim", &fp::PauliOp<float_type>::dim)
-      .def_prop_ro("n_qubits", &fp::PauliOp<float_type>::n_qubits)
-      .def_prop_ro("n_pauli_strings", &fp::PauliOp<float_type>::n_pauli_strings)
-      // TODO these may dangerous, keep an eye on them if users start modifying
-      // internals
-      .def_prop_ro(
-          "coeffs",
-          [](fp::PauliOp<float_type> const &self) { return self.coeffs; })
-      .def_prop_ro("pauli_strings",
-                   [](fp::PauliOp<float_type> const &self) {
-                     return self.pauli_strings;
-                   })
-      .def("pauli_strings_as_str",
-           [](fp::PauliOp<float_type> const &self) {
-             std::vector<std::string> pauli_strings(self.n_pauli_strings());
-             for (size_t i = 0; i < self.n_pauli_strings(); ++i) {
-               pauli_strings[i] = fmt::format("{}", self.pauli_strings[i]);
-             }
-             return pauli_strings;
-           })
-
-      // Methods
-      .def("apply",
-           [](fp::PauliOp<float_type> const &self,
-              nb::ndarray<cfloat_t> states) {
-             if (states.ndim() == 1) {
-               auto states_mdspan = ndarray_to_mdspan<cfloat_t, 1>(states);
-               auto states_mdspan_2d = std::mdspan(states_mdspan.data_handle(),
-                                                   states_mdspan.extent(0), 1);
-               auto new_states =
-                   owning_ndarray_like_mdspan<cfloat_t, 1>(states_mdspan);
-               std::mdspan new_states_mdspan =
-                   std::mdspan(new_states.data(), new_states.size(), 1);
-               //  auto new_states_mdspan =
-               //      ndarray_to_mdspan<cfloat_t, 2>(new_states);
-               self.apply(new_states_mdspan, states_mdspan_2d);
-               return new_states;
-             } else if (states.ndim() == 2) {
-               auto states_mdspan = ndarray_to_mdspan<cfloat_t, 2>(states);
-               auto new_states =
-                   owning_ndarray_like_mdspan<cfloat_t, 2>(states_mdspan);
-               auto new_states_mdspan =
-                   ndarray_to_mdspan<cfloat_t, 2>(new_states);
-
-               self.apply(new_states_mdspan, states_mdspan);
-
-               return new_states;
-             } else {
-               throw std::invalid_argument(fmt::format(
-                   "apply: expected 1 or 2 dimensions, got {}", states.ndim()));
-             }
-           })
-      .def("expectation_value",
-           [](fp::PauliOp<float_type> const &self,
-              nb::ndarray<cfloat_t> states) {
-             if (states.ndim() == 1) {
-               auto states_mdspan = ndarray_to_mdspan<cfloat_t, 1>(states);
-               auto states_mdspan_2d = std::mdspan(states_mdspan.data_handle(),
-                                                   states_mdspan.extent(0), 1);
-               std::array<size_t, 1> out_shape = {1};
-               auto expected_vals_out =
-                   owning_ndarray_from_shape<cfloat_t, 1>(out_shape);
-               auto expected_vals_out_mdspan =
-                   ndarray_to_mdspan<cfloat_t, 1>(expected_vals_out);
-               self.expectation_value(expected_vals_out_mdspan,
-                                      states_mdspan_2d);
-               return expected_vals_out;
-             } else if (states.ndim() == 2) {
-               auto states_mdspan = ndarray_to_mdspan<cfloat_t, 2>(states);
-               std::array<size_t, 1> out_shape = {states_mdspan.extent(1)};
-               auto expected_vals_out =
-                   owning_ndarray_from_shape<cfloat_t, 1>(out_shape);
-               auto expected_vals_out_mdspan =
-                   ndarray_to_mdspan<cfloat_t, 1>(expected_vals_out);
-
-               self.expectation_value(expected_vals_out_mdspan, states_mdspan);
-
-               return expected_vals_out;
-             } else {
-               throw std::invalid_argument(fmt::format(
-                   "expectation_value: expected 1 or 2 dimensions, got {}",
-                   states.ndim()));
-             }
-           })
-      .def("to_tensor",
-           [](fp::PauliOp<float_type> const &self) {
-             return self.get_dense_repr();
-           })
-      //
-      ;
-
-  //
-  nb::class_<fp::SummedPauliOp<float_type>>(m, "SummedPauliOp")
-      // Constructors
-      // See
-      // https://nanobind.readthedocs.io/en/latest/api_core.html#_CPPv4IDpEN8nanobind4initE
-      .def(nb::init<>())
-      .def("__init__",
-           [](fp::SummedPauliOp<float_type> *new_obj,
-              std::vector<std::string> &pauli_strings,
-              nb::ndarray<cfloat_t> coeffs) {
-             //
-             auto coeffs_mdspan = ndarray_to_mdspan<cfloat_t, 2>(coeffs);
-
-             new (new_obj)
-                 fp::SummedPauliOp<float_type>(pauli_strings, coeffs_mdspan);
-           })
-
-      .def_prop_ro("dim", &fp::SummedPauliOp<float_type>::dim)
-      .def_prop_ro("n_operators", &fp::SummedPauliOp<float_type>::n_operators)
-      .def_prop_ro("n_pauli_strings",
-                   &fp::SummedPauliOp<float_type>::n_pauli_strings)
-
-      .def("apply",
-           [](fp::SummedPauliOp<float_type> const &self,
-              nb::ndarray<cfloat_t> states, nb::ndarray<float_type> data) {
-             auto states_mdspan = ndarray_to_mdspan<cfloat_t, 2>(states);
-             auto data_mdspan = ndarray_to_mdspan<float_type, 2>(data);
-
-             // clang-format off
-             auto new_states        = owning_ndarray_like_mdspan<cfloat_t, 2>(states_mdspan);
-             auto new_states_mdspan = ndarray_to_mdspan<cfloat_t, 2>(new_states);
-             // clang-format on
-
-             self.apply_parallel<float_type>(new_states_mdspan, states_mdspan,
-                                             data_mdspan);
-
-             return new_states;
-           })
-      //
-      ;
-
-  //
-  // Helpers
-  //
-  auto helpers_m = m.def_submodule("helpers");
-  helpers_m.def("get_nontrivial_paulis", &fp::get_nontrivial_paulis,
-                "weight"_a);
-  helpers_m.def("calcutate_pauli_strings", &fp::calcutate_pauli_strings,
-                "n_qubits"_a, "weight"_a);
-  helpers_m.def("calculate_pauli_strings_max_weight",
-                &fp::calculate_pauli_strings_max_weight, "n_qubits"_a,
-                "weight"_a);
-  helpers_m.def("pauli_string_sparse_repr", &fp::get_sparse_repr<float_type>,
-                "paulis"_a);
-=======
 NB_MODULE(_fast_pauli, m)
 {
     // TODO init default threading behavior for the module
@@ -714,5 +400,4 @@
     helpers_m.def("calculate_pauli_strings_max_weight", &fp::calculate_pauli_strings_max_weight, "n_qubits"_a,
                   "weight"_a);
     helpers_m.def("pauli_string_sparse_repr", &fp::get_sparse_repr<float_type>, "paulis"_a);
->>>>>>> f48b5fe8
 }