--- conflicted
+++ resolved
@@ -1,6 +1,3 @@
-<<<<<<< HEAD
-""":code:`fast_pauli` is a Python package with C++ backend, optimized for operations on Pauli Matrices and Pauli Strings."""  # noqa: E501
-=======
 #############################################################################
 # This code is part of Fast Pauli.
 #
@@ -16,8 +13,7 @@
 #############################################################################
 
 
-"""Fast Pauli and helpers."""
->>>>>>> 613337ed
+""":code:`fast_pauli` is a Python package with C++ backend, optimized for operations on Pauli Matrices and Pauli Strings."""  # noqa: E501
 
 from ._fast_pauli import (  # noqa: F401
     Pauli,
