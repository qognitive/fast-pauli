--- conflicted
+++ resolved
@@ -39,11 +39,7 @@
    * calculates the weight.
    *
    */
-<<<<<<< HEAD
-  constexpr PauliString(std::span<fast_pauli::Pauli> const paulis)
-=======
   PauliString(std::span<fast_pauli::Pauli> const &paulis)
->>>>>>> c55aa34f
       : weight(0), paulis(paulis.begin(), paulis.end()) {
     for (auto const &pauli : paulis) {
       weight += pauli.code > 0;
@@ -455,7 +451,7 @@
 //
 
 //
-template <> struct formatter<fast_pauli::PauliString> {
+template <> struct fmt::formatter<fast_pauli::PauliString> {
   constexpr auto parse(format_parse_context &ctx) { return ctx.begin(); }
 
   template <typename FormatContext>
