--- conflicted
+++ resolved
@@ -1,30 +1,20 @@
 [build-system]
-<<<<<<< HEAD
 requires = [
   # scikit-build-core uses cmake as needed (do not list it here)
   "scikit-build-core",
 ]
 build-backend = "scikit_build_core.build"
 
-=======
-requires = ["setuptools>=64", "build", "setuptools_scm[toml]>=8"]
-build-backend = "setuptools.build_meta"
->>>>>>> d6532f94
 
 [project]
 name = "fast_pauli"
 readme = "README.md"
 description = "fast pauli"
-<<<<<<< HEAD
 authors = [
   { name="James. E. T. Smith", email="james.smith@qognitive.io" },
   { name="Eugene Rublenko", email="eugene.rublenko@qognitive.io" },
 ]
-dependencies = [
-  "numpy",
-  "scipy",
-]
-# dynamic = ["version"]
+dependencies = ["numpy", "scipy", "qiskit", "qiskit-algorithms"]
 version = "0.0.1"
 classifiers = [
   "Programming Language :: Python :: 3 :: Only",
@@ -33,10 +23,6 @@
   "Programming Language :: Python :: 3.12",
 ]
 
-=======
-dependencies = ["numpy", "scipy", "qiskit", "qiskit-algorithms"]
-dynamic = ["version"]
->>>>>>> d6532f94
 
 [project.optional-dependencies]
 dev = [
