################################################################################
# Build System
################################################################################

[build-system]
<<<<<<< HEAD
requires = [
  # scikit-build-core uses cmake as needed (do not list it here)
  "scikit-build-core",
]
build-backend = "scikit_build_core.build"


################################################################################
# Project
################################################################################
=======
requires = ["setuptools>=64", "build", "setuptools_scm[toml]>=8","cmake>=3.25"]
build-backend = "setuptools.build_meta"
>>>>>>> 73fd024c

[project]
name = "fast_pauli"
readme = "README.md"
description = "fast pauli"
authors = [
  { name="James. E. T. Smith", email="james.smith@qognitive.io" },
  { name="Eugene Rublenko", email="eugene.rublenko@qognitive.io" },
  { name="Sebastien Roy", email="sebastien.roy@qognitive.io" },
  { name="Jeffrey Berger", email="jeff.berger@qognitive.io" },
]
dependencies = ["numpy", "scipy", "qiskit", "qiskit-algorithms"]
version = "0.0.1"
classifiers = [
  "Programming Language :: Python :: 3 :: Only",
  "Programming Language :: Python :: 3.10",
  "Programming Language :: Python :: 3.11",
  "Programming Language :: Python :: 3.12",
]


[project.optional-dependencies]
dev = [
  "clang-format",
  "cmake-format",
  "pre-commit",
  "mypy",
  "ruff",
  "pytest",
  "pytest-benchmark",
<<<<<<< HEAD
=======
  "setuptools_scm[toml]>=8",
]
docs = [
  "cmake>=3.25",
>>>>>>> 73fd024c
  "sphinx",
  "sphinx-rtd-theme",
  "sphinx-autobuild",
  "sphinx-copybutton",
  "breathe",
  "sphinx-autobuild",
  "furo",
]

examples = [
]


################################################################################
# Linting/Formatting
################################################################################

[tool.mypy]
warn_redundant_casts = true
warn_unused_ignores = true

# Needed because of bug in MyPy
disallow_subclassing_any = false

mypy_path = "stubs"

disallow_untyped_calls = true
disallow_untyped_defs = true
check_untyped_defs = true
warn_return_any = true
no_implicit_optional = true
strict_optional = true
ignore_missing_imports = true
explicit_package_bases = true

exclude = []

[tool.ruff]
exclude = [
    ".bzr",
    ".direnv",
    ".eggs",
    ".git",
    ".git-rewrite",
    ".hg",
    ".ipynb_checkpoints",
    ".mypy_cache",
    ".nox",
    ".pants.d",
    ".pyenv",
    ".pytest_cache",
    ".pytype",
    ".ruff_cache",
    ".svn",
    ".tox",
    ".venv",
    ".vscode",
    "__pypackages__",
    "_build",
    "buck-out",
    "build",
    "dist",
    "node_modules",
    "site-packages",
    "venv",
    ".venv",
    "fast_pauli/__version__.py",
    "docs",
]

line-length = 88
indent-width = 4

target-version = "py38"

[tool.ruff.lint]
select = [
  "F", # PyFlakes (https://docs.astral.sh/ruff/rules/#pyflakes-f)
  "E", "W", # pycodestyle (https://docs.astral.sh/ruff/rules/#pycodestyle-e-w)
  "I", # Isort (https://docs.astral.sh/ruff/rules/#isort-i)
  "N", # PEP-8 Naming (https://docs.astral.sh/ruff/rules/#pep8-naming-n)
  "D", # pydocstyle (https://docs.astral.sh/ruff/rules/#pydocstyle-d)
  "YTT", # flake8-2020 (https://docs.astral.sh/ruff/rules/#flake8-2020-ytt)
  "ASYNC", # flake8-async (https://docs.astral.sh/ruff/rules/#flake8-async-async)
  "B", # flake8-bugbear (https://docs.astral.sh/ruff/rules/#flake8-bugbear-b)
  "UP", # flake8-bandit (https://docs.astral.sh/ruff/rules/#flake8-bandit-up)
  "SIM", # flake8-simplify (https://docs.astral.sh/ruff/rules/#flake8-simplify-sim)
]

ignore = [
  # Allow non-lowercase variable names to help the code match the math better
  "N806",
  # mypy doesn't support PEP695 (upgrading to `type` python keyword)
  "UP040",
]

[tool.ruff.lint.pydocstyle]
convention = "numpy"

[tool.ruff.format]
quote-style = "double"
docstring-code-format = true


################################################################################
# Packaging
################################################################################

# https://scikit-build-core.readthedocs.io/en/latest/#configuration
# Example: use LLVM
#  pip install -e . --verbose -C cmake.args="-DCMAKE_CXX_COMPILER=clang++-18"
[tool.scikit-build]
cmake.build-type = "Release"
# TODO add more options here<|MERGE_RESOLUTION|>--- conflicted
+++ resolved
@@ -3,7 +3,6 @@
 ################################################################################
 
 [build-system]
-<<<<<<< HEAD
 requires = [
   # scikit-build-core uses cmake as needed (do not list it here)
   "scikit-build-core",
@@ -14,10 +13,6 @@
 ################################################################################
 # Project
 ################################################################################
-=======
-requires = ["setuptools>=64", "build", "setuptools_scm[toml]>=8","cmake>=3.25"]
-build-backend = "setuptools.build_meta"
->>>>>>> 73fd024c
 
 [project]
 name = "fast_pauli"
@@ -48,13 +43,12 @@
   "ruff",
   "pytest",
   "pytest-benchmark",
-<<<<<<< HEAD
-=======
-  "setuptools_scm[toml]>=8",
+  "sphinx",
+  "sphinx_rtd_theme",
+  "sphinx-autobuild",
 ]
 docs = [
   "cmake>=3.25",
->>>>>>> 73fd024c
   "sphinx",
   "sphinx-rtd-theme",
   "sphinx-autobuild",
