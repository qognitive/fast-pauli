--- conflicted
+++ resolved
@@ -69,11 +69,8 @@
   "sphinx-rtd-theme",
   "sphinx-autobuild",
   "sphinx-copybutton",
-<<<<<<< HEAD
   "sphinx-autobuild",
   "sphinxcontrib-napoleon",
-=======
->>>>>>> 8aa395eb
   "breathe",
   "furo",
 ]
