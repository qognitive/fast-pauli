#
# Boilerplate CMakeLists.txt for C++ projects
#
cmake_minimum_required(VERSION 3.25)

set(CMAKE_EXPORT_COMPILE_COMMANDS
    TRUE
    CACHE BOOL "Export compile commands to build directory" FORCE)

include(cmake/CPM.cmake)
# TODO adding a package lock to help with SBOM
# cpmusepackagelock(package-lock.cmake)

#
# Project specific configuration
#

# Dependencies
cpmaddpackage("gh:doctest/doctest@2.4.11")
cpmaddpackage("gh:pybind/pybind11@2.11.1")
cpmaddpackage("gh:fmtlib/fmt#10.2.1")
cpmaddpackage("gh:kokkos/mdspan#b885a2c60ad42f9e1aaa0d317a38105b950cbed0")

#
# User Options
#

# TODO NOT WORKING YET

# option(ENABLE_COVERAGE "Enable coverage reporting" OFF) if(ENABLE_COVERAGE)
# message(STATUS "[FAST_PAULI] Enabling coverage reporting") message(STATUS
# "[FAST_PAULI]") set(FAST_PAULI_EXTRA_CXX_COMPILE_FLAGS "-coverage")
# set(FAST_PAULI_EXTRA_CXX_LD_FLAGS "-lgcov;--coverage") endif()

#
# Fast Pauli
#

project(fast_pauli LANGUAGES CXX)

# Set C++ standard
set(CMAKE_CXX_STANDARD 20)
set(CMAKE_CXX_STANDARD_REQUIRED ON)
set(CMAKE_CXX_EXTENSIONS OFF)

# Set up OpenMP
find_package(OpenMP REQUIRED)

# Our primary target
add_library(fast_pauli INTERFACE)
target_include_directories(fast_pauli
                           INTERFACE ${CMAKE_CURRENT_SOURCE_DIR}/include/)
target_link_libraries(fast_pauli INTERFACE fmt::fmt mdspan OpenMP::OpenMP_CXX)
target_compile_options(
  fast_pauli
  INTERFACE -g3
            -O3
            -march=native
            -Wall
            -Wextra
            -Werror
            -Wpedantic
            # -stdlib=libc++
<<<<<<< HEAD
            ${FAST_PAULI_EXTRA_CXX_COMPILE_FLAGS})
# target_link_options(fast_pauli INTERFACE ${FAST_PAULI_EXTRA_CXX_LD_FLAGS}
# -fuse-ld=mold) target_compile_definitions(fast_pauli INTERFACE)
=======
)
>>>>>>> c55aa34f

# Testing
include(CTest)
enable_testing()
add_subdirectory(tests)

# Examples
add_subdirectory(examples)<|MERGE_RESOLUTION|>--- conflicted
+++ resolved
@@ -61,13 +61,7 @@
             -Werror
             -Wpedantic
             # -stdlib=libc++
-<<<<<<< HEAD
-            ${FAST_PAULI_EXTRA_CXX_COMPILE_FLAGS})
-# target_link_options(fast_pauli INTERFACE ${FAST_PAULI_EXTRA_CXX_LD_FLAGS}
-# -fuse-ld=mold) target_compile_definitions(fast_pauli INTERFACE)
-=======
 )
->>>>>>> c55aa34f
 
 # Testing
 include(CTest)
